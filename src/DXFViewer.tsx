--- conflicted
+++ resolved
@@ -190,7 +190,6 @@
               typeof ent.end.x === 'number' &&
               typeof ent.end.y === 'number'
             ) {
-<<<<<<< HEAD
               const start = new THREE.Vector3(
                 ent.start.x,
                 ent.start.y,
@@ -202,12 +201,7 @@
                 ent.end.z ?? 0,
               );
               const geometry = new THREE.BufferGeometry().setFromPoints([start, end]);
-=======
-              const geometry = new THREE.BufferGeometry().setFromPoints([
-                new THREE.Vector3(ent.start.x, ent.start.y, ent.start.z ?? 0),
-                new THREE.Vector3(ent.end.x, ent.end.y, ent.end.z ?? 0),
-              ]);
->>>>>>> 4d131a08
+
               const line = new THREE.Line(geometry, lineMaterial);
               scene.add(line);
               box.expandByPoint(start);
